--- conflicted
+++ resolved
@@ -40,13 +40,8 @@
     "moleculer": "^0.14.11",
     "moleculer-db": "^0.8.11",
     "moleculer-db-adapter-mongoose": "^0.8.0",
-<<<<<<< HEAD
-    "moleculer-jaeger": "^0.2.2",
     "moleculer-web": "^0.9.1",
-=======
     "moleculer-jaeger": "^0.2.3",
-    "moleculer-web": "^0.9.0",
->>>>>>> 5444cbd0
     "mongodb": "^3.6.3",
     "mongoose": "^5.11.7",
     "nodemailer": "^6.4.16",
