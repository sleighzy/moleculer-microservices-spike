{
  "name": "moleculer-microservices-spike",
  "version": "1.0.0",
  "description": "My Moleculer microservices project",
  "scripts": {
    "dev": "moleculer-runner --repl --hot src/services",
    "start": "moleculer-runner",
    "ci": "jest --watch",
    "test": "snyk test && jest --coverage",
    "lint": "eslint services",
    "docker:build": "docker build -t moleculer-microservices-spike .",
    "docker:run": "docker-compose up -d",
    "snyk-protect": "snyk protect",
    "prepare": "npm run snyk-protect"
  },
  "keywords": [
    "microservices",
    "moleculer"
  ],
  "author": "",
  "devDependencies": {
    "eslint": "^7.25.0",
    "eslint-config-airbnb-base": "^14.2.1",
    "eslint-config-prettier": "^8.3.0",
    "eslint-plugin-import": "^2.22.1",
    "eslint-plugin-prettier": "^3.4.0",
    "jest": "^26.6.3",
    "jest-cli": "^26.6.3",
    "moleculer-repl": "^0.6.4",
    "prettier": "^2.2.1",
    "prettier-cli": "^0.1.0"
  },
  "dependencies": {
    "babel-plugin-transform-object-rest-spread": "^6.26.0",
    "babel-preset-env": "^1.7.0",
    "babel-register": "^6.26.0",
    "bcrypt": "^5.0.1",
    "ioredis": "^4.27.6",
    "jsonwebtoken": "^8.5.1",
    "kafka-node": "^5.0.0",
    "kafka-streams": "^5.0.0",
    "moleculer": "^0.14.14",
    "moleculer-db": "^0.8.14",
    "moleculer-db-adapter-mongoose": "^0.8.10",
    "moleculer-jaeger": "^0.2.3",
    "moleculer-web": "^0.10.0",
    "mongodb": "^3.6.9",
<<<<<<< HEAD
    "mongoose": "^5.13.1",
    "nodemailer": "^6.6.1",
=======
    "mongoose": "^5.13.0",
    "nodemailer": "^6.6.2",
>>>>>>> 91f9893d
    "os": "^0.1.1",
    "slack-node": "^0.2.0",
    "snyk": "^1.653.0"
  },
  "engines": {
    "node": ">= 6.x.x"
  },
  "jest": {
    "coverageDirectory": "../coverage",
    "testEnvironment": "node",
    "rootDir": "./services",
    "roots": [
      "../test"
    ]
  },
  "snyk": true
}<|MERGE_RESOLUTION|>--- conflicted
+++ resolved
@@ -45,13 +45,8 @@
     "moleculer-jaeger": "^0.2.3",
     "moleculer-web": "^0.10.0",
     "mongodb": "^3.6.9",
-<<<<<<< HEAD
     "mongoose": "^5.13.1",
-    "nodemailer": "^6.6.1",
-=======
-    "mongoose": "^5.13.0",
     "nodemailer": "^6.6.2",
->>>>>>> 91f9893d
     "os": "^0.1.1",
     "slack-node": "^0.2.0",
     "snyk": "^1.653.0"
