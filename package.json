{
  "name": "moleculer-microservices-spike",
  "version": "1.0.0",
  "description": "My Moleculer microservices project",
  "scripts": {
    "dev": "moleculer-runner --repl --hot src/services",
    "start": "moleculer-runner",
    "ci": "jest --watch",
    "test": "snyk test && jest --coverage",
    "lint": "eslint services",
    "docker:build": "docker build -t moleculer-microservices-spike .",
    "docker:run": "docker-compose up -d",
    "snyk-protect": "snyk protect",
    "prepare": "npm run snyk-protect"
  },
  "keywords": [
    "microservices",
    "moleculer"
  ],
  "author": "",
  "devDependencies": {
    "eslint": "^7.25.0",
    "eslint-config-airbnb-base": "^14.2.1",
    "eslint-config-prettier": "^8.3.0",
    "eslint-plugin-import": "^2.22.1",
    "eslint-plugin-prettier": "^3.4.0",
    "jest": "^26.6.3",
    "jest-cli": "^26.6.3",
    "moleculer-repl": "^0.6.4",
    "prettier": "^2.2.1",
    "prettier-cli": "^0.1.0"
  },
  "dependencies": {
    "babel-plugin-transform-object-rest-spread": "^6.26.0",
    "babel-preset-env": "^1.7.0",
    "babel-register": "^6.26.0",
    "bcrypt": "^5.0.1",
    "ioredis": "^4.27.2",
    "jsonwebtoken": "^8.5.1",
    "kafka-node": "^5.0.0",
    "kafka-streams": "^5.0.0",
    "moleculer": "^0.14.13",
    "moleculer-db": "^0.8.14",
    "moleculer-db-adapter-mongoose": "^0.8.10",
    "moleculer-jaeger": "^0.2.3",
    "moleculer-web": "^0.9.1",
<<<<<<< HEAD
    "mongodb": "^3.6.9",
    "mongoose": "^5.12.9",
=======
    "mongodb": "^3.6.7",
    "mongoose": "^5.12.12",
>>>>>>> 5a82ba0e
    "nodemailer": "^6.6.0",
    "os": "^0.1.1",
    "slack-node": "^0.2.0",
    "snyk": "^1.618.0"
  },
  "engines": {
    "node": ">= 6.x.x"
  },
  "jest": {
    "coverageDirectory": "../coverage",
    "testEnvironment": "node",
    "rootDir": "./services",
    "roots": [
      "../test"
    ]
  },
  "snyk": true
}<|MERGE_RESOLUTION|>--- conflicted
+++ resolved
@@ -44,13 +44,8 @@
     "moleculer-db-adapter-mongoose": "^0.8.10",
     "moleculer-jaeger": "^0.2.3",
     "moleculer-web": "^0.9.1",
-<<<<<<< HEAD
     "mongodb": "^3.6.9",
-    "mongoose": "^5.12.9",
-=======
-    "mongodb": "^3.6.7",
     "mongoose": "^5.12.12",
->>>>>>> 5a82ba0e
     "nodemailer": "^6.6.0",
     "os": "^0.1.1",
     "slack-node": "^0.2.0",
